import casadi as ca
import numpy as np
import pandas as pd 
from setup_OptiProblem import setup_OptiProblem
<<<<<<< HEAD

# plt.style.use('ggplot')
plt.close("all")
=======
import time
import os
>>>>>>> a02b56f8

df = pd.read_parquet("/home/pi/mpc/edge_mpc/data/sym_data/sym_df_5s_res_withPower.parquet")
# df = df["2023-05-23 20:00:00":"2023-05-24 08:00:00"] # Spike
df = df["2023-05-27 15:00:00":"2023-06-27 20:00:00"]
timestamps = df.index.tolist()

zs = 2
N = 24
Ts = 5
mpc_controller = setup_OptiProblem(N,zs,Ts)

# =================== History Initialization ===================
# ==== Last element[-1]: latest; first[0]: oldest
time_hist = timestamps[0:zs]
timings =  [0]*zs
h_hist = df["level"][0:zs].values
w_hist = np.vstack([df["pump1_speed"][0:zs].values,df["pump3_speed"][0:zs].values,df["pump4_speed"][0:zs].values]).reshape(3,-1)
Qout_hist = df["outflow"][0:zs].values
E_hist = np.vstack([df["pump1_power_est"][0:zs].values,df["pump3_power_est"][0:zs].values,df["pump4_power_est"][0:zs].values]).reshape(3,-1)
P_hist = df["pressure"][0:zs].values
effi_hist = [0,0]
Qin_hist = df["inflow"][0:zs].values


# construct pump trigger signal based on external schedule
# trigger_k = np.zeros((3,len(df)))
# trigger_k[0,:4000] = 1
# trigger_k[1,4200:3000] = 1
# trigger_k[2,2600:] = 1

trigger_k = [1,0,0]
p = 0

Qin_k = df["inflow"].values

# building some trajectory for height reference
# h_ref_k = np.hstack([[150,150,150],np.arange(150, 145, (149-150)/(N+zs)), np.ones(10000)*145]) 
h_ref_k = np.ones(len(df))*120
h_ref_hist = h_ref_k[0:zs] # history of reference for plotting, href_k cant be plotted because time horizon 


# =================== Measurement Updates and appending ===================
<<<<<<< HEAD
for k in range(5):
    print(f"iteration : {k}")

=======
K = len(df)-150
for k in range(K): #len(df)-150
    
>>>>>>> a02b56f8
    # Actual Solving

    sol_start = time.time()
    sol_w,sol_Qout,sol_h,sol_E,sol_P,sol_effi = mpc_controller(Qin_k[k+zs:k+zs+N+zs],Qout_hist[-zs:],h_hist[-zs:],w_hist[:,-zs:],E_hist[:,-zs:],P_hist[-zs:],trigger_k,h_ref_k[k:N+k+zs])
    sol_end = time.time()
   
    time_hist = np.hstack([time_hist, timestamps[k+zs]])
    timings.append(sol_end-sol_start)

    h_meas_k = sol_h[zs].full().reshape(1)
    h_hist = np.hstack([h_hist, h_meas_k])

    w_meas_k = sol_w[:,zs].full()
    w_hist = np.hstack([w_hist, w_meas_k])

    Qout_meas_k = sol_Qout[zs].full().reshape(1)
    Qout_hist = np.hstack([Qout_hist, Qout_meas_k])  

    E_meas_k = sol_E[:,zs].full()
    E_hist = np.hstack([E_hist, E_meas_k])   

    P_meas_k = sol_P[zs].full().reshape(-1)
    P_hist = np.hstack([P_hist, P_meas_k]) 

    effi_k = sol_effi[zs].full().reshape(-1)
    effi_hist = np.hstack([effi_hist, effi_k])   

    h_ref_hist = np.hstack([h_ref_hist, h_ref_k[k+zs]])   
    
    Qin_hist = np.hstack([Qin_hist, Qin_k[k+zs]]) 

    if ((k+100)%4000 == 0):
        p = p+1
        if (p>2): 
            p = 0
        trigger_k[p] = 1

    if (k%4000 == 0):
        if (p==0): 
            trigger_k[2] = 0
        else:
            trigger_k[p-1] = 0


    if (k%5000 == 0):
        results = pd.DataFrame(list(zip(w_hist[0,:].reshape(-1), w_hist[1,:].reshape(-1), w_hist[2,:].reshape(-1), Qout_hist,P_hist,h_hist,Qin_hist,E_hist[0,:].reshape(-1), E_hist[1,:].reshape(-1), E_hist[2,:].reshape(-1))), index= time_hist,columns=df.columns)
        results["t_wall"] = timings
        results.to_parquet(f'/home/pi/mpc/edge_mpc/data/results/mpc_subresults_{k}.parquet')
        if os.path.exists(f'/home/pi/mpc/edge_mpc/data/results/mpc_subresults_{k-5000}.parquet'):
            os.remove(f'/home/pi/mpc/edge_mpc/data/results/mpc_subresults_{k-5000}.parquet')
        
    print(f"iteration : {k+1}/{K},    t_wall: {timings[k+zs]}")
    
           

results = pd.DataFrame(list(zip(w_hist[0:,:].reshape(-1), w_hist[1:,:].reshape(-1), w_hist[2:,:].reshape(-1), Qout_hist,P_hist,h_hist,Qin_hist,E_hist[0:,:].reshape(-1), E_hist[1:,:].reshape(-1), E_hist[2:,:].reshape(-1))), index= time_hist,columns=df.columns)
results["t_wall"] = timings
results.to_parquet('/home/pi/mpc/edge_mpc/data/results/mpc_results.parquet')


<|MERGE_RESOLUTION|>--- conflicted
+++ resolved
@@ -2,14 +2,8 @@
 import numpy as np
 import pandas as pd 
 from setup_OptiProblem import setup_OptiProblem
-<<<<<<< HEAD
-
-# plt.style.use('ggplot')
-plt.close("all")
-=======
 import time
 import os
->>>>>>> a02b56f8
 
 df = pd.read_parquet("/home/pi/mpc/edge_mpc/data/sym_data/sym_df_5s_res_withPower.parquet")
 # df = df["2023-05-23 20:00:00":"2023-05-24 08:00:00"] # Spike
@@ -52,15 +46,9 @@
 
 
 # =================== Measurement Updates and appending ===================
-<<<<<<< HEAD
-for k in range(5):
-    print(f"iteration : {k}")
-
-=======
 K = len(df)-150
 for k in range(K): #len(df)-150
     
->>>>>>> a02b56f8
     # Actual Solving
 
     sol_start = time.time()
